"""
Implementation of the base classes for the ORSO header.
"""

# author: Andrew R. McCluskey (arm61)

import os.path
<<<<<<< HEAD
from collections.abc import Mapping
from typing import Optional, Union, List, get_args, get_origin, Literal
from inspect import isclass
from dataclasses import field, dataclass, fields
=======
from copy import deepcopy
from collections.abc import Mapping
from typing import Optional, Union, List, Tuple
from dataclasses import field, dataclass
>>>>>>> e54e3865
import datetime
import pathlib
import warnings
import json
import yaml
from contextlib import contextmanager
import re

import numpy as np
<<<<<<< HEAD
=======
from .. import orsopy
>>>>>>> e54e3865


def _noop(self, *args, **kw):
    pass


yaml.emitter.Emitter.process_tag = _noop


def __datetime_representer(dumper, data):
    """
    Ensures that datetime objects are represented correctly."""
    value = data.isoformat("T")
    return dumper.represent_scalar("tag:yaml.org,2002:timestamp", value)


yaml.add_representer(datetime.datetime, __datetime_representer)


class HeaderMeta(type):
    """
    Metaclass for Header.
    Creates a dataclass with an additional comment attribute.
    """

    def __new__(cls, name, bases, attrs, **kwargs):
        if '__annotations__' in attrs:
            # only applies to dataclass children of Header
            # add optional comment attribute, needs to come last
            attrs['__annotations__']['comment'] = Optional[str]
            attrs['comment'] = field(default=None)

            # create the _orso_optional attribute
            attrs['_orso_optionals'] = []
            for fname, ftype in attrs['__annotations__'].items():
                if type(None) in get_args(ftype):
                    attrs['_orso_optionals'].append(fname)
            for base in bases:
                if hasattr(base, '_orso_optionals'):
                    attrs['_orso_optionals'] += getattr(base, '_orso_optionals')
        return type.__new__(cls, name, bases, attrs, **kwargs)


class Header(metaclass=HeaderMeta):
    """
    The super class for all of the items in the orso module.
    """

    _orso_optionals: List[str] = []

    def __post_init__(self):
        """Make sure Header types are correct."""
        for fld in fields(self):
            attr = getattr(self, fld.name, None)
            type_attr = type(attr)
            if attr is None or type_attr is fld.type:
                continue
            else:
                updt = self._resolve_type(fld.type, attr)
                if updt is not None:
                    # convert to dataclass instance
                    setattr(self, fld.name, updt)
                else:
                    raise ValueError(f"No suitable conversion found for {fld.type} with value {attr}")
        if hasattr(self, 'unit'):
            self._check_unit(self.unit)

    @staticmethod
    def _resolve_type(hint, item):
        if isclass(hint):
            # simple type that we can work with, no Union or List/Dict
            if isinstance(item, hint):
                return item
            if issubclass(hint, Header):
                # convert to dataclass instance
                try:
                    return hint(**item)
                except (ValueError, TypeError):
                    return None
            else:
                # convert to type
                try:
                    return hint(item)
                except (ValueError, TypeError):
                    return None
        else:
            # the hint is a combined type (Union/List etc.)
            hbase = get_origin(hint)
            if hbase is list:
                t0 = get_args(hint)[0]
                if type(item) is list:
                    return [Header._resolve_type(t0, i) for i in item]
                else:
                    return [Header._resolve_type(t0, item)]
            elif hbase in [Union, Optional]:
                for subt in get_args(hint):
                    res = Header._resolve_type(subt, item)
                    if res is not None:
                        return res
            elif hbase is Literal:
                if item in get_args(hint):
                    return item
        return None

    @classmethod
    def empty(cls):
        """
        Create an empty instance of this item containing
        all non-option attributes as None
        """
        attr_items = {}
        for fld in fields(cls):
            if type(None) in get_args(fld.type):
                # skip optional arguments
                continue
            elif isclass(fld.type) and issubclass(fld.type, Header):
                attr_items[fld.name] = fld.type.empty()
            elif get_origin(fld.type) is Union and issubclass(get_args(fld.type)[0], Header):
                attr_items[fld.name] = get_args(fld.type)[0].empty()
            elif get_origin(fld.type) is list and isclass(get_args(fld.type)[0]) \
                    and issubclass(get_args(fld.type)[0], Header):
                attr_items[fld.name] = [get_args(fld.type)[0].empty()]
            else:
                attr_items[fld.name] = None
        return cls(**attr_items)

    def to_dict(self):
        """
        Produces a clean dictionary of the Header object, removing
        any optional attributes with the value `None`.

        :return: Cleaned dictionary
        :rtype: dict
        """
        out_dict = {}
        for i, value in self.__dict__.items():
            if i.startswith("_") or (
                    value is None and i in self._orso_optionals
            ):
                continue

            if hasattr(value, "to_dict"):
                out_dict[i] = value.to_dict()
            elif isinstance(value, (list, tuple)):
                cleaned_list = []
                for j in value:
                    if hasattr(j, "to_dict"):
                        cleaned_list.append(j.to_dict())
                    else:
                        cleaned_list.append(j)
                out_dict[i] = type(value)(cleaned_list)
            elif i == "data_set" and value == 0:
                continue
            else:
                # here _todict converts objects that aren't derived from Header
                # and therefore don't have to_dict methods.
                out_dict[i] = _todict(value)
        return out_dict

    def to_yaml(self):
        """
        Return the yaml string for the Header item

        :return: Yaml string
        :rtype: str
        """
        return yaml.dump(self.to_dict(), sort_keys=False)

    @staticmethod
    def _check_unit(unit):
        """
        Check if the unit is valid, in future this could include
        recommendations.

        :param unit: Value to check if it is a value unit
        :type unit: str
        :raises: ValueError is the unit is not ASCII text
        """
        if unit is not None:
            if not unit.isascii():
                raise ValueError("The unit must be in ASCII text.")

    def __repr__(self):
        # representation that does not show empty arguments
        out = f'{self.__class__.__name__}('
        for fi in fields(self):
            if fi.name in self._orso_optionals and getattr(self, fi.name) is None:
                # ignore empty optional arguments
                continue
            out += f'{fi.name}={getattr(self, fi.name).__repr__()}, '
        out = out[:-2] + ')'
        return out

    def _staggered_repr(self):
        """
        Generate a string representation distributed over multiple lines
        to improve readability.

        To use in a subclass, the __repr__ method has to be replaced with this one.
        """
        slen = len(self.__class__.__name__)
        out = f'{self.__class__.__name__}(\n'
        for fi in fields(self):
            if fi.name in self._orso_optionals and getattr(self, fi.name) is None:
                # ignore empty optional arguments
                continue
            nlen = len(fi.name)
            ftxt = getattr(self, fi.name).__repr__()
            ftxt = ftxt.replace('\n', '\n' + ' ' * (slen + nlen + 2))
            out += ' ' * (slen + 1) + f'{fi.name}={ftxt},\n'
        out += ' ' * (slen + 1) + ')'
        return out


@dataclass(repr=False)
class Value(Header):
    """A value or list of values with an optional unit."""

    magnitude: Union[float, List[float]]
    unit: Optional[str] = field(
        default=None, metadata={"description": "SI unit string"}
    )


@dataclass(repr=False)
class ValueRange(Header):
    """A range or list of ranges with mins, maxs, and an optional unit."""

    min: Union[float, List[float]]
    max: Union[float, List[float]]
    unit: Optional[str] = field(
        default=None, metadata={"description": "SI unit string"}
    )


@dataclass(repr=False)
class ValueVector(Header):
    """A vector or list of vectors with an optional unit.

    For vectors relating to the sample, such as polarisation,
    the follow is defined:

    * x is defined as parallel to the radiation beam, positive going\
        with the beam direction

    * y is defined from the other two based on the right hand rule

    * z is defined as normal to the sample surface, positive direction\
        in scattering direction
    """

    x: Union[float, List[float]]
    y: Union[float, List[float]]
    z: Union[float, List[float]]
    unit: Optional[str] = field(
        default=None, metadata={"description": "SI unit string"}
    )


@dataclass(repr=False)
class Person(Header):
    """Information about a person, including name, affilation(s), and email."""

    name: str
    affiliation: Union[str, List[str]]
    contact: Optional[str] = field(
        default=None, metadata={"description": "Contact (email) address"}
    )


@dataclass(repr=False)
class Creator(Header):
    name: str
    affiliation: Union[str, List[str]]
    time: datetime.datetime
    computer: str
    contact: Optional[str] = field(
        default=None, metadata={"description": "Contact (email) address"}
    )


@dataclass(repr=False)
class Column(Header):
    """Information about a data column"""

    name: str
    unit: Optional[str] = field(
        default=None, metadata={"description": "SI unit string"}
    )
    dimension: Optional[str] = field(
        default=None, metadata={"dimension": "A description of the column"}
    )


@dataclass(repr=False)
class File(Header):
    """A file with a last modified timestamp."""

    file: str
    created: Optional[datetime.datetime] = field(
        default=None,
        metadata={
            "description": "Last modified timestamp if not given and available"
        },
    )

    def __post_init__(self):
        Header.__post_init__(self)
        fname = pathlib.Path(self.file)
        if not fname.exists():
            warnings.warn(f"The file {self.file} cannot be found.")
        else:
            if self.created is None:
                self.created = datetime.datetime.fromtimestamp(
                    fname.stat().st_mtime
                )


<<<<<<< HEAD
def _read_header_data(file):
=======
def _read_header_data(file, validate=False) -> Tuple[dict, list]:
>>>>>>> e54e3865
    """
    Reads the header and data contained within an ORSO file, parsing it into
    json dictionaries and numerical arrays.

    Parameters
    ----------
    file: str or file-like

<<<<<<< HEAD
    Returns
    -------
    dct_list, data_sets: list, list
=======
    validate: bool
        Validates the file against the ORSO json schema.
        Requires that the jsonschema package be installed.

    Returns
    -------
    dct_list, data_sets: list, list

>>>>>>> e54e3865
        `dct_list` is a list of json dicts containing the parsed yaml header.
        This has to be processed further.
        `data_sets` is a Python list containing numpy arrays holding the
        reflectometry data in the file. It's contained in a list because each
        of the datasets may have a different number of columns.
    """

    with _possibly_open_file(file, "r") as fi:
        header = []

<<<<<<< HEAD
        # variables to keep track of where the numerical datasets are
        ds_lines = []
        in_ds = False
        start_line = -1
        end_line = -1
=======
        # collection of the numerical arrays
        data = []
        _ds_lines = []
>>>>>>> e54e3865
        first_dataset = True

        for i, line in enumerate(fi.readlines()):
            if not line.startswith("#"):
<<<<<<< HEAD
                if not in_ds:
                    # you're in the first line of a dataset
                    in_ds = True
                    start_line = i
                continue

            # at this point all lines begin with #
            if in_ds:
                # you've reached the first line after a comment line
                end_line = i - 1
                ds_lines.append((start_line, end_line))
                start_line = end_line = -1
                in_ds = False

=======
                _ds_lines.append(line)
                continue

>>>>>>> e54e3865
            if line.startswith("# data_set") and first_dataset:
                header.append(line[1:])
                first_dataset = False
            elif line.startswith("# data_set") and not first_dataset:
<<<<<<< HEAD
                # append '---' to signify the start of a new yaml document
                # Subsequent datasets get parsed into a separate dictionary,
                # which can be used to synthesise new datasets from the first.
                header.append(" ---\n")
=======
                # a new dataset is starting. Complete the previous dataset's
                # numerical array  and start collecting the numbers for this
                # dataset
                _d = np.array(
                    [np.fromstring(v, dtype=float, sep=" ") for v in _ds_lines]
                )
                data.append(_d)
                _ds_lines = []

                # append '---' to signify the start of a new yaml document
                # Subsequent datasets get parsed into a separate dictionary,
                # which can be used to synthesise new datasets from the first.
                header.append("---\n")
>>>>>>> e54e3865
                header.append(line[1:])
            else:
                header.append(line[1:])

<<<<<<< HEAD
=======
        # append the last numerical array
        _d = np.array(
            [np.fromstring(v, dtype=float, sep=" ") for v in _ds_lines]
        )
        data.append(_d)

>>>>>>> e54e3865
        yml = "".join(header)

        # first line of an ORSO file should have the magic string
        pattern = re.compile(
            r"^(# ORSO reflectivity data file \| ([0-9]+\.?[0-9]*|\.[0-9]+)"
            r" standard \| YAML encoding \| https://www\.reflectometry\.org/)$"
        )

        if not pattern.match(header[0].lstrip(" ")):
            raise ValueError(
                "First line does not appear to match that of an ORSO file"
            )
<<<<<<< HEAD

        dcts = yaml.safe_load_all(yml)

        # synthesise json dicts for each dataset from the first dataset, and
        # updates to the yaml.
        first_dct = next(dcts)
        dct_list = [_nested_update(first_dct.copy(), dct) for dct in dcts]
        dct_list.insert(0, first_dct)

        # now load the numerical data
        # finished reading the file, have to append the last dataset
        ds_lines.append((start_line, i))

        data = []
        for ds_line in ds_lines:
            fi.seek(0, 0)
            start, end = ds_line
            arr = np.loadtxt(fi, skiprows=start, max_rows=end - start + 1)
            data.append(arr)

        return dct_list, data
=======

        dcts = yaml.safe_load_all(yml)

        # synthesise json dicts for each dataset from the first dataset, and
        # updates to the yaml.
        first_dct = next(dcts)
        dct_list = [_nested_update(deepcopy(first_dct), dct) for dct in dcts]
        dct_list.insert(0, first_dct)

    if validate:
        # requires jsonschema be installed
        _validate_header_data(dct_list)

    return dct_list, data
>>>>>>> e54e3865


def _validate_header_data(dct_list: List[dict]):
    """
    Checks whether a json dictionary corresponds to a valid ORSO header.

    Obtain these dct_list by loading from _read_header_data first.

    Parameters
    ----------
    dct_list : List[dict]
        dicts corresponding to parsed yaml headers from the ORT file.
    """
    import jsonschema

    pth = os.path.dirname(__file__)
    schema_pth = os.path.join(pth, "schema", "refl_header.schema.json")
    with open(schema_pth, "r") as f:
        schema = json.load(f)

    # d contains datetime.datetime objects, which would fail the
    # jsonschema validation, so force those to be strings.
    modified_dct_list = [
        json.loads(json.dumps(dct, default=str)) for dct in dct_list
    ]
    for dct in modified_dct_list:
        jsonschema.validate(dct, schema)


@contextmanager
def _possibly_open_file(f, mode="wb"):
    """
    Context manager for files.
    Parameters
    ----------
    f : file-like or str
        If `f` is a file, then yield the file. If `f` is a str then open the
        file and yield the newly opened file.
        On leaving this context manager the file is closed, if it was opened
        by this context manager (i.e. `f` was a string).
    mode : str, optional
        mode is an optional string that specifies the mode in which the file
        is opened.
    Yields
    ------
    g : file-like
        On leaving the context manager the file is closed, if it was opened by
        this context manager.
    """
    close_file = False
    if (hasattr(f, "read") and hasattr(f, "write")) or f is None:
        g = f
    else:
        g = open(f, mode)
        close_file = True
    yield g
    if close_file:
        g.close()


<<<<<<< HEAD
=======
def _todict(obj, classkey=None):
    """
    Recursively converts an object to a dict representation
    https://stackoverflow.com/questions/1036409
    Licenced under CC BY-SA 4.0
    """
    if isinstance(obj, dict):
        data = {}
        for (k, v) in obj.items():
            data[k] = _todict(v, classkey)
        return data
    elif hasattr(obj, "_ast"):
        return _todict(obj._ast())
    elif hasattr(obj, "__iter__") and not isinstance(obj, str):
        return [_todict(v, classkey) for v in obj]
    elif hasattr(obj, "__dict__"):
        data = dict(
            [(key, _todict(value, classkey)) for key, value
             in obj.__dict__.items()
             if not callable(value) and not key.startswith('_')]
        )

        if classkey is not None and hasattr(obj, "__class__"):
            data[classkey] = obj.__class__.__name__
        return data
    else:
        return obj


>>>>>>> e54e3865
def _nested_update(d, u):
    # nested dictionary update.
    for k, v in u.items():
        if isinstance(d, Mapping):
            if isinstance(v, Mapping):
                r = _nested_update(d.get(k, {}), v)
                d[k] = r
            else:
                d[k] = u[k]
        else:
            d = {k: u[k]}
    return d<|MERGE_RESOLUTION|>--- conflicted
+++ resolved
@@ -5,17 +5,11 @@
 # author: Andrew R. McCluskey (arm61)
 
 import os.path
-<<<<<<< HEAD
 from collections.abc import Mapping
-from typing import Optional, Union, List, get_args, get_origin, Literal
+from typing import Optional, Union, List, get_args, get_origin, Literal, Tuple
 from inspect import isclass
 from dataclasses import field, dataclass, fields
-=======
 from copy import deepcopy
-from collections.abc import Mapping
-from typing import Optional, Union, List, Tuple
-from dataclasses import field, dataclass
->>>>>>> e54e3865
 import datetime
 import pathlib
 import warnings
@@ -25,10 +19,6 @@
 import re
 
 import numpy as np
-<<<<<<< HEAD
-=======
-from .. import orsopy
->>>>>>> e54e3865
 
 
 def _noop(self, *args, **kw):
@@ -347,11 +337,7 @@
                 )
 
 
-<<<<<<< HEAD
-def _read_header_data(file):
-=======
 def _read_header_data(file, validate=False) -> Tuple[dict, list]:
->>>>>>> e54e3865
     """
     Reads the header and data contained within an ORSO file, parsing it into
     json dictionaries and numerical arrays.
@@ -360,20 +346,13 @@
     ----------
     file: str or file-like
 
-<<<<<<< HEAD
+    validate: bool
+        Validates the file against the ORSO json schema.
+        Requires that the jsonschema package be installed.
+
     Returns
     -------
     dct_list, data_sets: list, list
-=======
-    validate: bool
-        Validates the file against the ORSO json schema.
-        Requires that the jsonschema package be installed.
-
-    Returns
-    -------
-    dct_list, data_sets: list, list
-
->>>>>>> e54e3865
         `dct_list` is a list of json dicts containing the parsed yaml header.
         This has to be processed further.
         `data_sets` is a Python list containing numpy arrays holding the
@@ -384,51 +363,20 @@
     with _possibly_open_file(file, "r") as fi:
         header = []
 
-<<<<<<< HEAD
-        # variables to keep track of where the numerical datasets are
-        ds_lines = []
-        in_ds = False
-        start_line = -1
-        end_line = -1
-=======
         # collection of the numerical arrays
         data = []
         _ds_lines = []
->>>>>>> e54e3865
         first_dataset = True
 
         for i, line in enumerate(fi.readlines()):
             if not line.startswith("#"):
-<<<<<<< HEAD
-                if not in_ds:
-                    # you're in the first line of a dataset
-                    in_ds = True
-                    start_line = i
-                continue
-
-            # at this point all lines begin with #
-            if in_ds:
-                # you've reached the first line after a comment line
-                end_line = i - 1
-                ds_lines.append((start_line, end_line))
-                start_line = end_line = -1
-                in_ds = False
-
-=======
                 _ds_lines.append(line)
                 continue
 
->>>>>>> e54e3865
             if line.startswith("# data_set") and first_dataset:
                 header.append(line[1:])
                 first_dataset = False
             elif line.startswith("# data_set") and not first_dataset:
-<<<<<<< HEAD
-                # append '---' to signify the start of a new yaml document
-                # Subsequent datasets get parsed into a separate dictionary,
-                # which can be used to synthesise new datasets from the first.
-                header.append(" ---\n")
-=======
                 # a new dataset is starting. Complete the previous dataset's
                 # numerical array  and start collecting the numbers for this
                 # dataset
@@ -442,20 +390,16 @@
                 # Subsequent datasets get parsed into a separate dictionary,
                 # which can be used to synthesise new datasets from the first.
                 header.append("---\n")
->>>>>>> e54e3865
                 header.append(line[1:])
             else:
                 header.append(line[1:])
 
-<<<<<<< HEAD
-=======
         # append the last numerical array
         _d = np.array(
             [np.fromstring(v, dtype=float, sep=" ") for v in _ds_lines]
         )
         data.append(_d)
 
->>>>>>> e54e3865
         yml = "".join(header)
 
         # first line of an ORSO file should have the magic string
@@ -468,29 +412,6 @@
             raise ValueError(
                 "First line does not appear to match that of an ORSO file"
             )
-<<<<<<< HEAD
-
-        dcts = yaml.safe_load_all(yml)
-
-        # synthesise json dicts for each dataset from the first dataset, and
-        # updates to the yaml.
-        first_dct = next(dcts)
-        dct_list = [_nested_update(first_dct.copy(), dct) for dct in dcts]
-        dct_list.insert(0, first_dct)
-
-        # now load the numerical data
-        # finished reading the file, have to append the last dataset
-        ds_lines.append((start_line, i))
-
-        data = []
-        for ds_line in ds_lines:
-            fi.seek(0, 0)
-            start, end = ds_line
-            arr = np.loadtxt(fi, skiprows=start, max_rows=end - start + 1)
-            data.append(arr)
-
-        return dct_list, data
-=======
 
         dcts = yaml.safe_load_all(yml)
 
@@ -505,7 +426,6 @@
         _validate_header_data(dct_list)
 
     return dct_list, data
->>>>>>> e54e3865
 
 
 def _validate_header_data(dct_list: List[dict]):
@@ -566,8 +486,6 @@
         g.close()
 
 
-<<<<<<< HEAD
-=======
 def _todict(obj, classkey=None):
     """
     Recursively converts an object to a dict representation
@@ -597,7 +515,6 @@
         return obj
 
 
->>>>>>> e54e3865
 def _nested_update(d, u):
     # nested dictionary update.
     for k, v in u.items():
