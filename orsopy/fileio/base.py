"""
Implementation of the base classes for the ORSO header.
"""

# author: Andrew R. McCluskey (arm61)
import os.path
from copy import deepcopy
from collections.abc import Mapping
from typing import Optional, Union, List, Tuple, get_args, get_origin, Literal, TextIO, Generator, Any
import typing
from inspect import isclass
from dataclasses import field, dataclass, fields, \
    _set_new_attribute, _field_init, _create_fn, _init_param, \
    _FIELD, _FIELDS, _FIELD_INITVAR, MISSING, _HAS_DEFAULT_FACTORY, _POST_INIT_NAME
import datetime
import pathlib
import warnings
import json
import yaml
import yaml.constructor
from contextlib import contextmanager
import re

import numpy as np


def _noop(self, *args, **kw):
    pass


yaml.emitter.Emitter.process_tag = _noop


def __datetime_representer(dumper, data):
    """
    Ensures that datetime objects are represented correctly.
    """
    value = data.isoformat("T")
    return dumper.represent_scalar("tag:yaml.org,2002:timestamp", value)


yaml.add_representer(datetime.datetime, __datetime_representer)

# make sure that datetime strings get loaded as str not datetime instances
yaml.constructor.SafeConstructor.yaml_constructors[u'tag:yaml.org,2002:timestamp'] = (
    yaml.constructor.SafeConstructor.yaml_constructors[u'tag:yaml.org,2002:str'])


<<<<<<< HEAD
class _HeaderMeta(type):
=======
def _custom_init_fn(fieldsarg, frozen, has_post_init, self_name, globals):
    """
    _init_fn from dataclasses adapted to accept additional keywords.
    See dataclasses source for comments on code.
    """
    seen_default = False
    for f in fieldsarg:
        if f.init:
            if not (f.default is MISSING and f.default_factory is MISSING):
                seen_default = True
            elif seen_default:
                raise TypeError(f'non-default argument {f.name!r} '
                                'follows default argument')

    locals = {f'_type_{f.name}': f.type for f in fieldsarg}
    locals.update({
        'MISSING': MISSING,
        '_HAS_DEFAULT_FACTORY': _HAS_DEFAULT_FACTORY,
    })

    body_lines = []
    for f in fieldsarg:
        line = _field_init(f, frozen, locals, self_name)
        if line:
            body_lines.append(line)

    if has_post_init:
        params_str = ','.join(f.name for f in fieldsarg
                              if f._field_type is _FIELD_INITVAR)
        body_lines.append(f'{self_name}.{_POST_INIT_NAME}({params_str})')

    # processing of additional user keyword arguments
    body_lines += ['for k,v in user_kwds.items():', '    setattr(self, k, v)']

    return _create_fn('__init__',
                      [self_name] + [_init_param(f) for f in fieldsarg if f.init] + ['**user_kwds'],
                      body_lines,
                      locals=locals,
                      globals=globals,
                      return_type=None)


class HeaderMeta(type):
>>>>>>> b091ef5a
    """
    Metaclass for :py:class:`Header`.
    Creates a :py:attr:`dataclass` with an additional comment attribute.
    """

    def __new__(cls, name, bases, attrs, **kwargs):
        if '__annotations__' in attrs and \
                len([k for k in attrs['__annotations__'].keys() if not k.startswith('_')]) > 0:
            # only applies to dataclass children of Header
            # add optional comment attribute, needs to come last
            attrs['__annotations__']['comment'] = Optional[str]
            attrs['comment'] = field(default=None)

            # create the _orso_optional attribute
            attrs['_orso_optionals'] = []
            for fname, ftype in attrs['__annotations__'].items():
                if type(None) in get_args(ftype):
                    attrs['_orso_optionals'].append(fname)
            for base in bases:
                if hasattr(base, '_orso_optionals'):
                    attrs['_orso_optionals'] += getattr(base, '_orso_optionals')
            out = dataclass(type.__new__(cls, name, bases, attrs, **kwargs), repr=False, init=False)
            fieldsarg = getattr(out, _FIELDS)

            # Generate custom __init__ method that allows arbitrary extra keyword arguments
            has_post_init = hasattr(out, _POST_INIT_NAME)
            # Include InitVars and regular fields (so, not ClassVars).
            flds = [f for f in fieldsarg.values()
                    if f._field_type in (_FIELD, _FIELD_INITVAR)]
            init_fun = _custom_init_fn(flds, False, has_post_init, 'self', globals())
            _set_new_attribute(out, '__init__', init_fun)

            return out
        else:
            return type.__new__(cls, name, bases, attrs, **kwargs)


class Header(metaclass=_HeaderMeta):
    """
    The super class for all of the items in the orso module.
    """

    _orso_optionals: List[str] = []

    def __post_init__(self):
        """Make sure Header types are correct."""
        for fld in fields(self):
            attr = getattr(self, fld.name, None)
            type_attr = type(attr)
            if attr is None or type_attr is fld.type:
                continue
            else:
                updt = self._resolve_type(fld.type, attr)
                if updt is not None:
                    # convert to dataclass instance
                    setattr(self, fld.name, updt)
                else:
                    warnings.warn(
                        f"No suitable conversion found for {fld.name}, "
                        f"{fld.type} with value {attr}, "
                        "setting attribute with raw value from ORSO file",
                        RuntimeWarning
                    )
                    setattr(self, fld.name, attr)
                    # raise ValueError(f"No suitable conversion found for {fld.type} with value {attr}")

        if hasattr(self, 'unit'):
            self._check_unit(self.unit)

    @property
    def user_data(self):
        out_dict = {}
        fnames = [f.name for f in fields(self)]
        for key, value in self.__dict__.items():
            if key.startswith("_") or key in fnames:
                continue
            out_dict[key] = value
        return out_dict

    @staticmethod
    def _resolve_type(hint: type, item: Any) -> Any:
        """
        This function (recursively for :py:class:`Union` and
        :py:class`Optional` objects) populates different attributes,
        including constructing :py:class:`Header` object. Once the given
        object is created it is returned. If it is not possible to
        determine the correct object type :code:`None` is returned.

        :param hint: The type of the given field.
        :param item: An unresolved item to populate attribute.

        :return: Correctly resolved object with required type for orso
            compatibility.
        """
        if isclass(hint):
            # simple type that we can work with, no Union or List/Dict
            if isinstance(item, hint):
                return item
            if issubclass(hint, datetime.datetime) and isinstance(item, str):
                # convert str to datetime
                try:
                    return datetime.datetime.fromisoformat(item)
                except ValueError:
                    # string wasn't ISO8601 format
                    return None
            if issubclass(hint, Header):
                # convert to dataclass instance
                attribs = hint.__annotations__.keys()
                realised_items = {
                    k: item[k] for k in item.keys() if k in attribs
                }
                # orphan_items are extra dictionary entries that don't correspond to
                # arguments of a Header instance. They can't be used to construct
                # a header instance, so remove them from the dict of arguments.
                # This enables back compatibility of Orso files as attributes
                # present in later versions will still be loadable by earlier code.
                orphan_items = {
                    k: item[k] for k in item.keys() if k not in attribs
                }

                try:
                    value = hint(**realised_items)
                    # keep the orphan items with the newly constructed Header
                    for k, it in orphan_items.items():
                        setattr(value, k, it)
                    return value
                except (ValueError, TypeError):
                    return None
            else:
                # convert to type
                try:
                    return hint(item)
                except (ValueError, TypeError):
                    return None
        else:
            # the hint is a combined type (Union/List etc.)
            hbase = get_origin(hint)
            if hbase in (list, tuple):
                t0 = get_args(hint)[0]
                if isinstance(item, (list, tuple)):
                    return type(item)(
                        [Header._resolve_type(t0, i) for i in item]
                    )
                else:
                    return [Header._resolve_type(t0, item)]
            elif hbase in [Union, Optional]:
                subtypes = get_args(hint)
                if type(item) in subtypes:
                    # check if the item is in the list of allowed
                    # subtypes
                    return item
                for subt in subtypes:
                    # if it's not, then try to resolve its type.
                    res = Header._resolve_type(subt, item)
                    if res is not None:
                        return res
            elif hbase is Literal:
                if item in get_args(hint):
                    return item
        return None

    @classmethod
    def empty(cls) -> 'Header':
        """
        Create an empty instance of this item containing
        all non-option attributes as :code:`None`.

        :return: Empty class.
        """
        attr_items = {}
        for fld in fields(cls):
            if type(None) in get_args(fld.type):
                # skip optional arguments
                continue
            elif isclass(fld.type) and issubclass(fld.type, Header):
                attr_items[fld.name] = fld.type.empty()
            elif get_origin(fld.type) is Union and issubclass(get_args(fld.type)[0], Header):
                attr_items[fld.name] = get_args(fld.type)[0].empty()
            elif get_origin(fld.type) is list and isclass(get_args(fld.type)[0]) \
                    and issubclass(get_args(fld.type)[0], Header):
                attr_items[fld.name] = [get_args(fld.type)[0].empty()]
            else:
                attr_items[fld.name] = None
        return cls(**attr_items)

    @staticmethod
    def asdict(header: 'Header') -> dict:
        """
        Static method for :py:func:`to_dict`.

        :param header: Object to convert to dictionary.

        :return: Dictionary result.
        """
        return header.to_dict()

    def to_dict(self) -> dict:
        """
        Produces a clean dictionary of the Header object, removing
        any optional attributes with the value :code:`None`.

        :return: Cleaned dictionary.
        """
        out_dict = {}
        for i, value in self.__dict__.items():
            if i.startswith("_") or (
                    value is None and i in self._orso_optionals
            ):
                continue

            if hasattr(value, "to_dict"):
                out_dict[i] = value.to_dict()
            elif isinstance(value, (list, tuple)):
                cleaned_list = []
                for j in value:
                    if hasattr(j, "to_dict"):
                        cleaned_list.append(j.to_dict())
                    else:
                        cleaned_list.append(j)
                out_dict[i] = type(value)(cleaned_list)
            else:
                # here _todict converts objects that aren't derived from Header
                # and therefore don't have to_dict methods.
                out_dict[i] = _todict(value)
        return out_dict

    def to_yaml(self) -> str:
        """
        Return the yaml string for the Header item

        :return: Yaml string
        """
        return yaml.dump(self.to_dict(), sort_keys=False)

    @staticmethod
    def _check_unit(unit: str):
        """
        Check if the unit is valid, in future this could include
        recommendations.

        :param unit: Value to check if it is a value unit.

        :raises: ValueError is the unit is not ASCII text.
        """
        if unit is not None:
            if not unit.isascii():
                raise ValueError("The unit must be in ASCII text.")

    def __repr__(self):
        """
        Representation that does not show empty arguments.
        """
        out = f'{self.__class__.__name__}('
        for fi in fields(self):
            if fi.name in self._orso_optionals and getattr(self, fi.name) is None:
                # ignore empty optional arguments
                continue
            out += f'{fi.name}={getattr(self, fi.name)!r}, '
        out = out[:-2] + ')'
        return out

    def _staggered_repr(self):
        """
        Generate a string representation distributed over multiple lines
        to improve readability.

        To use in a subclass, the __repr__ method has to be replaced with this one.
        """
        slen = len(self.__class__.__name__)
        out = f'{self.__class__.__name__}(\n'
        for fi in fields(self):
            if fi.name in self._orso_optionals and getattr(self, fi.name) is None:
                # ignore empty optional arguments
                continue
            nlen = len(fi.name)
            ftxt = repr(getattr(self, fi.name))
            ftxt = ftxt.replace('\n', '\n' + ' ' * (slen + nlen + 2))
            out += ' ' * (slen + 1) + f'{fi.name}={ftxt},\n'
        out += ' ' * (slen + 1) + ')'
        return out


class Value(Header):
    """
    A value or list of values with an optional unit.
    """

    magnitude: Union[float, List[float]]
    unit: Optional[str] = field(
        default=None, metadata={"description": "SI unit string"}
    )


class ValueRange(Header):
    """
    A range or list of ranges with mins, maxs, and an optional unit.
    """

    min: Union[float, List[float]]
    max: Union[float, List[float]]
    unit: Optional[str] = field(
        default=None, metadata={"description": "SI unit string"}
    )


class ValueVector(Header):
    """
    A vector or list of vectors with an optional unit.
    For vectors relating to the sample, such as polarisation,
    the follow definitions are used.

    :param x: is defined as parallel to the radiation beam, positive going
        with the beam direction.
    :param y: is defined from the other two based on the right hand rule.
    :param z: is defined as normal to the sample surface, positive direction
        in scattering direction.
    :param unit: SI unit string.
    """

    x: Union[float, List[float]]
    y: Union[float, List[float]]
    z: Union[float, List[float]]
    unit: Optional[str] = field(
        default=None, metadata={"description": "SI unit string"}
    )


class Person(Header):
    """
    Information about a person, including name, affilation(s), and contact
    information.
    """

    name: str
    affiliation: Union[str, List[str]]
    contact: Optional[str] = field(
        default=None, metadata={"description": "Contact (email) address"}
    )


class Column(Header):
    """
    Information about a data column.
    """

    name: str
    unit: Optional[str] = field(
        default=None, metadata={"description": "SI unit string"}
    )
    dimension: Optional[str] = field(
        default=None, metadata={"dimension": "A description of the column"}
    )


class File(Header):
    """
    A file with file path and a last modified timestamp.
    """

    file: str
    timestamp: Optional[datetime.datetime] = field(
        default=None,
        metadata={
            "description": "Last modified timestamp. If it's not specified,"
                           " then an attempt will be made to check on the file"
                           " itself"
        },
    )

    def __post_init__(self):
        """
        Assigns a timestamp for file creation if not defined.
        """
        Header.__post_init__(self)
        if self.timestamp is None:
            fname = pathlib.Path(self.file)
            if fname.exists():
                self.timestamp = datetime.datetime.fromtimestamp(
                    fname.stat().st_mtime
                )


def _read_header_data(file: Union[TextIO, str], validate: bool = False) -> Tuple[List[dict], list, str]:
    """
    Reads the header and data contained within an ORSO file, parsing it into
    json dictionaries and numerical arrays.

    Parameters
    ----------
    :param file: File to read.
    :param validate: Validates the file against the ORSO json schema.
        Requires that the jsonschema package be installed.

    :return: The tuple contains:
        - First item is a list of json dicts containing the parsed yaml
        header. This has to be processed further.
        - Second item is a Python list containing numpy arrays holding the
        reflectometry data in the file. It's contained in a list because
        each of the datasets may have a different number of columns.
        - Final item is the ORSO version string.
    """

    with _possibly_open_file(file, "r") as fi:
        header = []

        # collection of the numerical arrays
        data = []
        _ds_lines = []
        first_dataset = True

        for i, line in enumerate(fi.readlines()):
            if not line.startswith("#"):
                _ds_lines.append(line)
                continue

            if line.startswith("# data_set") and first_dataset:
                header.append(line[1:])
                first_dataset = False
            elif line.startswith("# data_set") and not first_dataset:
                # a new dataset is starting. Complete the previous dataset's
                # numerical array  and start collecting the numbers for this
                # dataset
                _d = np.array(
                    [np.fromstring(v, dtype=float, sep=" ") for v in _ds_lines]
                )
                data.append(_d)
                _ds_lines = []

                # append '---' to signify the start of a new yaml document
                # Subsequent datasets get parsed into a separate dictionary,
                # which can be used to synthesise new datasets from the first.
                header.append("---\n")
                header.append(line[1:])
            else:
                header.append(line[1:])

        # append the last numerical array
        _d = np.array(
            [np.fromstring(v, dtype=float, sep=" ") for v in _ds_lines]
        )
        data.append(_d)

        yml = "".join(header)

        # first line of an ORSO file should have the magic string
        pattern = re.compile(
            r"^(# ORSO reflectivity data file \| ([0-9]+\.?[0-9]*|\.[0-9]+)"
            r" standard \| YAML encoding \| https://www\.reflectometry\.org/)$"
        )

        if not pattern.match(header[0].lstrip(" ")):
            raise ValueError(
                "First line does not appear to match that of an ORSO file"
            )
        version = re.findall(r"([0-9]+\.?[0-9]*|\.[0-9]+)+?", header[0])[0]

        dcts = yaml.safe_load_all(yml)

        # synthesise json dicts for each dataset from the first dataset, and
        # updates to the yaml.
        first_dct = next(dcts)

        dct_list = [_nested_update(deepcopy(first_dct), dct) for dct in dcts]
        dct_list.insert(0, first_dct)

    if validate:
        # requires jsonschema be installed
        _validate_header_data(dct_list)

    return dct_list, data, version


def _validate_header_data(dct_list: List[dict]):
    """
    Checks whether a json dictionary corresponds to a valid ORSO header.

    Obtain these dct_list by loading from _read_header_data first.

    :param dct_list: Dicts corresponding to parsed yaml headers from the ORT file.

    :raises ValueError: When the first four columns are not named correctly
        (i.e. :code:`'Qz'`, :code:`'R'`, :code:`'sR'`, :code:`'sQz'`).
    :raises ValueError: When the units for the :code:`'Qz'` column is not
        :code:`'1/angstrom'`.
    :raises ValueError: When the units for columns :code:`'Qz'` and
        :code:`'sQz'` are not the same.
    """
    import jsonschema
    req_cols = ["Qz", "R", "sR", "sQz"]
    acceptable_Qz_units = ["1/angstrom", "1/nm"]

    pth = os.path.dirname(__file__)
    schema_pth = os.path.join(pth, "schema", "refl_header.schema.json")
    with open(schema_pth, "r") as f:
        schema = json.load(f)

    for dct in dct_list:
        jsonschema.validate(dct, schema)

        # Validate the column names. Ideally this is done with the jsonschema,
        # but it's difficult to create a schema from the 'default' orsopy
        # dataclasses that does that. It is possible but it requires extra
        # column objects like Qz_column, R_column, etc.
        cols = dct["columns"]

        ncols = min(4, len(cols))
        col_names = [col['name'] for col in cols]
        units = [col.get('unit') for col in cols]

        # If dct was created with Orso.empty() the Orso.columns attribute
        # will be [{"name": None}]. In which case don't both validating column
        # names and units.
        if len(col_names) == 1 and col_names[0] is None:
            continue

        if col_names[:ncols] != req_cols[:ncols]:
            raise ValueError(
                "The first four columns should be named"
                " 'Qz', 'R', ['sR', ['sQz']]"
            )

        if units[0] not in acceptable_Qz_units:
            raise ValueError("The Qz column must have units of '1/angstrom'"
                             " or '1/nm'")

        if len(units) >= 4 and units[0] != units[3]:
            raise ValueError("Columns Qz and sQz must have the same units'")


@contextmanager
def _possibly_open_file(f: Union[TextIO, str], mode: str = "wb") -> Generator[TextIO, None, None]:
    """
    Context manager for files.

    :param f: If `f` is a file, then yield the file. If `f` is a str then
        open the file and yield the newly opened file. On leaving this
        context manager the file is closed, if it was opened by this
        context manager (i.e. `f` was a string).
    :param modes: An optional string that specifies the mode in which
        the file is opened.
    :yields: On leaving the context manager the file is closed, if it
        was opened by this context manager.
    """
    close_file = False
    if (hasattr(f, "read") and hasattr(f, "write")) or f is None:
        g = f
    else:
        g = open(f, mode)
        close_file = True
    yield g
    if close_file:
        g.close()


def _todict(obj: Any, classkey: Any = None) -> dict:
    """
    Recursively converts an object to a dict representation
    https://stackoverflow.com/questions/1036409
    Licenced under CC BY-SA 4.0

    :param obj: Object to convert to dict representation.
    :param classkey: Key to be assigned to class objects.

    :return: Dictionary representation of object.
    """
    if isinstance(obj, dict):
        data = {}
        for (k, v) in obj.items():
            data[k] = _todict(v, classkey)
        return data
    elif hasattr(obj, "_ast"):
        return _todict(obj._ast())
    elif hasattr(obj, "__iter__") and not isinstance(obj, str):
        return [_todict(v, classkey) for v in obj]
    elif hasattr(obj, "__dict__"):
        data = dict(
            [(key, _todict(value, classkey)) for key, value
             in obj.__dict__.items()
             if not callable(value) and not key.startswith('_')]
        )

        if classkey is not None and hasattr(obj, "__class__"):
            data[classkey] = obj.__class__.__name__
        return data
    else:
        return obj


def _nested_update(d: dict, u: dict) -> dict:
    """
    Nested dictionary update.

    :param d: Dictionary to be updated.
    :param u: Dictionary where updates should come from.

    :return: Updated dictionary.
    """
    for k, v in u.items():
        if isinstance(d, Mapping):
            if isinstance(v, Mapping):
                r = _nested_update(d.get(k, {}), v)
                d[k] = r
            else:
                d[k] = u[k]
        else:
            d = {k: u[k]}
    return d


def _dict_diff(old: dict, new: dict) -> dict:
    """
    Recursive find differences between two dictionaries.

    :param old: Original dictionary.
    :param new: New dictionary to find differences in.

    :return: Dictionary containing values present in :py:attr:`new`
        that are not in :py:attr:`old`.
    """
    out = {}
    for key, value in new.items():
        if key in old:
            if type(value) is dict:
                diff = _dict_diff(old[key], value)
                if diff == {}:
                    continue
                else:
                    out[key] = diff
            elif old[key] == value:
                continue
            else:
                out[key] = value
        else:
            out[key] = value
    return out<|MERGE_RESOLUTION|>--- conflicted
+++ resolved
@@ -46,9 +46,6 @@
     yaml.constructor.SafeConstructor.yaml_constructors[u'tag:yaml.org,2002:str'])
 
 
-<<<<<<< HEAD
-class _HeaderMeta(type):
-=======
 def _custom_init_fn(fieldsarg, frozen, has_post_init, self_name, globals):
     """
     _init_fn from dataclasses adapted to accept additional keywords.
@@ -91,8 +88,7 @@
                       return_type=None)
 
 
-class HeaderMeta(type):
->>>>>>> b091ef5a
+class _HeaderMeta(type):
     """
     Metaclass for :py:class:`Header`.
     Creates a :py:attr:`dataclass` with an additional comment attribute.
