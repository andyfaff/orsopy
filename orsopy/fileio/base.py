--- conflicted
+++ resolved
@@ -206,11 +206,7 @@
                 except ValueError:
                     # string wasn't ISO8601 format
                     return None
-<<<<<<< HEAD
-            if issubclass(hint, Header) and hasattr(item, "keys"):
-=======
             if issubclass(hint, Header) and isinstance(item, dict):
->>>>>>> ef7886a0
                 # convert to dataclass instance
                 attribs = hint.__annotations__.keys()
                 realised_items = {k: item[k] for k in item.keys() if k in attribs}
@@ -246,11 +242,7 @@
                     else:
                         return tuple([Header._resolve_type(ti, i) for ti, i in zip(get_args(hint), item)])
                 else:
-<<<<<<< HEAD
-                    return [Header._resolve_type(t0, item)]
-=======
                     return hbase([Header._resolve_type(t0, item)])
->>>>>>> ef7886a0
             elif hbase is dict:
                 value_type = get_args(hint)[1]
                 try:
@@ -500,11 +492,7 @@
 
     def as_unit(self, output_unit):
         """
-<<<<<<< HEAD
-        Returns the value as converted to the given unit.
-=======
         Returns the complex value as converted to the given unit.
->>>>>>> ef7886a0
         """
         if self.imag is None:
             value = self.real + 0j
@@ -512,11 +500,6 @@
             value = self.real + 1j * self.imag
         if output_unit == self.unit:
             return value
-<<<<<<< HEAD
-        import pint
-
-        val = value * pint.UnitRegistry()(self.unit)
-=======
 
         global unit_registry
         if unit_registry is None:
@@ -525,7 +508,6 @@
             unit_registry = pint.UnitRegistry()
 
         val = value * unit_registry(self.unit)
->>>>>>> ef7886a0
         return val.to(output_unit).magnitude
 
 
