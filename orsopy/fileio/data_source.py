--- conflicted
+++ resolved
@@ -8,12 +8,8 @@
 
 import yaml
 
-<<<<<<< HEAD
-from .base import File, Header, Person, Value, ValueRange, ValueVector, orsodataclass
+from .base import ComplexValue, File, Header, Person, Value, ValueRange, ValueVector, orsodataclass
 from .model_language import SampleModel
-=======
-from .base import ComplexValue, File, Header, Person, Value, ValueRange, ValueVector, orsodataclass
->>>>>>> 56e3ee2e
 
 # typing stuff introduced in python 3.8
 try:
