--- conflicted
+++ resolved
@@ -20,11 +20,6 @@
     data_source: DataSource
     reduction: Reduction
     columns: List[Column]
-<<<<<<< HEAD
-    data_set: Union[str, List[str]]
-=======
     data_set: Union[str, int]
-    _orso_optionals = []
->>>>>>> c9084d68
 
     __repr__ = Header._staggered_repr