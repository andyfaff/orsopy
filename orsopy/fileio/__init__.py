"""
Implementation of the Orso class that defined the header.
"""

<<<<<<< HEAD
from .base import (Column, ErrorColumn, File, Header, Person, Value, ValueRange, ValueVector, _read_header_data,
                   _validate_header_data)
from .data_source import DataSource, Experiment, InstrumentSettings, Measurement, Polarization, Sample
=======
from .base import (Column, ComplexValue, File, Header, Person, Value, ValueRange, ValueVector, _read_header_data,
                   _validate_header_data)
from .data_source import DataSource, Experiment, InstrumentSettings, Measurement, Sample
>>>>>>> 585ff925
from .orso import ORSO_VERSION, Orso, OrsoDataset, load_orso, save_orso
from .reduction import Reduction, Software

__all__ = [s for s in dir() if not s.startswith("_")]<|MERGE_RESOLUTION|>--- conflicted
+++ resolved
@@ -2,15 +2,9 @@
 Implementation of the Orso class that defined the header.
 """
 
-<<<<<<< HEAD
-from .base import (Column, ErrorColumn, File, Header, Person, Value, ValueRange, ValueVector, _read_header_data,
-                   _validate_header_data)
+from .base import (Column, ComplexValue, ErrorColumn, File, Header, Person, Value, ValueRange, ValueVector,
+                   _read_header_data, _validate_header_data)
 from .data_source import DataSource, Experiment, InstrumentSettings, Measurement, Polarization, Sample
-=======
-from .base import (Column, ComplexValue, File, Header, Person, Value, ValueRange, ValueVector, _read_header_data,
-                   _validate_header_data)
-from .data_source import DataSource, Experiment, InstrumentSettings, Measurement, Sample
->>>>>>> 585ff925
 from .orso import ORSO_VERSION, Orso, OrsoDataset, load_orso, save_orso
 from .reduction import Reduction, Software
 
