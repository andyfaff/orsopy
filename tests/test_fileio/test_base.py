"""
Tests for fileio.base module
"""
# pylint: disable=R0201

import pathlib
import unittest

from datetime import datetime
from os.path import join as pjoin

import pint
import pytest

from numpy.testing import assert_equal

from orsopy.fileio import base, orso


class TestValue(unittest.TestCase):
    """
    Testing the Value class.
    """

    def test_single_value(self):
        """
        Creation of an object with a magnitude and unit.
        """
        value = base.Value(1.0, "m")
        assert value.magnitude == 1.0
        assert value.unit == "m"

    def test_list(self):
        """
        Creation of an object with a a list of values and a unit.
        """
        value = base.Value([1, 2, 3], "m")
        assert_equal(value.magnitude, [1, 2, 3])
        assert value.unit == "m"

    def test_bad_unit(self):
        """
        Rejection of non-ASCII units.
        """
        with self.assertRaises(ValueError):
            _ = base.Value(1.0, "Å")

    def test_to_yaml(self):
        """
        Transform to yaml.
        """
        value = base.Value(1.0, "m")
        assert value.to_yaml() == "{magnitude: 1.0, unit: m}\n"

    def test_no_magnitude_to_yaml(self):
        """
        Transform to yaml with a non-optional ORSO item.
        """
        value = base.Value(None)
        assert value.to_yaml() == "{magnitude: null}\n"

<<<<<<< HEAD
    def test_user_data(self):
        value = base.Value(13.4, my_attr="hallo ORSO")
        assert value.user_data == {"my_attr": "hallo ORSO"}
=======
    def test_unit_conversion(self):
        value = base.Value(1.0, "mm")
        assert value.as_unit("m") == 1.0e-3
        value = base.Value(1.0, "1/nm^3")
        assert value.as_unit("1/angstrom^3") == 1.0e-3

        with self.assertRaises(pint.DimensionalityError):
            value = base.Value(1.0, "1/nm^3")
            value.as_unit("m")


class TestComplexValue(unittest.TestCase):
    """
    Testing the Value class.
    """

    def test_single_value(self):
        """
        Creation of an object with a magnitude and unit.
        """
        value = base.ComplexValue(1.0, 2.0, "m")
        assert value.real == 1.0
        assert value.imag == 2.0
        assert value.unit == "m"

    def test_list(self):
        """
        Creation of an object with a a list of values and a unit.
        """
        value = base.ComplexValue([1, 2, 3], [4, 5, 6], "m")
        assert_equal(value.real, [1, 2, 3])
        assert_equal(value.imag, [4, 5, 6])
        assert value.unit == "m"

    def test_bad_unit(self):
        """
        Rejection of non-ASCII units.
        """
        with self.assertRaises(ValueError):
            _ = base.ComplexValue(1.0, 2.0, "Å")

    def test_to_yaml(self):
        """
        Transform to yaml.
        """
        value = base.ComplexValue(1.0, 2.0, "m")
        assert value.to_yaml() == "{real: 1.0, imag: 2.0, unit: m}\n"

    def test_no_magnitude_to_yaml(self):
        """
        Transform to yaml with a non-optional ORSO item.
        """
        value = base.ComplexValue(None)
        assert value.to_yaml() == "{real: null}\n"

    def test_unit_conversion(self):
        value = base.ComplexValue(1.0, 2.0, "mm")
        assert value.as_unit("m") == 1.0e-3 + 2.0e-3j
        value = base.ComplexValue(1.0, 2.0, "1/nm^3")
        assert value.as_unit("1/angstrom^3") == 1.0e-3 + 2.0e-3j

        with self.assertRaises(pint.DimensionalityError):
            value = base.ComplexValue(1.0, 2.0, "1/nm^3")
            value.as_unit("m")
>>>>>>> 585ff925


class TestValueVector(unittest.TestCase):
    """
    Testing the ValueVector class
    """

    def test_single_value(self):
        """
        Creation of an object with three dimensions and unit.
        """
        value = base.ValueVector(1, 2, 3, "m")
        assert value.x == 1
        assert value.y == 2
        assert value.z == 3
        assert value.unit == "m"

    def test_list(self):
        """
        Creation of an object with three dimensions of lists and unit.
        """
        value = base.ValueVector([1, 2], [2, 3], [3, 4], "m")
        assert_equal(value.x, [1, 2])
        assert_equal(value.y, [2, 3])
        assert_equal(value.z, [3, 4])
        assert value.unit == "m"

    def test_bad_unit(self):
        """
        Rejection of non-ASCII unit.
        """
        with self.assertRaises(ValueError):
            _ = base.ValueVector(1, 2, 3, "Å")

    def test_to_yaml(self):
        """
        Transform to yaml.
        """
        value = base.ValueVector(1.0, 2.0, 3.0, "m")
        assert value.to_yaml() == "x: 1.0\ny: 2.0\nz: 3.0\nunit: m\n"

    def test_two_dimensional_to_yaml(self):
        """
        Transform to yaml with only two dimensions.
        """
        value = base.ValueVector(1.0, 2.0, None, "m")
        assert value.to_yaml() == "x: 1.0\ny: 2.0\nz: null\nunit: m\n"

    def test_unit_conversion(self):
        value = base.ValueVector(1.0, 2.0, 3.0, "mm")
        assert value.as_unit("m") == (1.0e-3, 2.0e-3, 3.0e-3)
        value = base.ValueVector(1.0, 2.0, 3.0, "1/nm^3")
        assert value.as_unit("1/angstrom^3") == (1.0e-3, 2.0e-3, 3.0e-3)

        with self.assertRaises(pint.DimensionalityError):
            value = base.ValueVector(1.0, 2.0, 3.0, "1/m")
            value.as_unit("m")


class TestValueRange(unittest.TestCase):
    """
    Testing the ValueRange class
    """

    def test_single_value(self):
        """
        Creation of an object with a max, min and unit.
        """
        value = base.ValueRange(1.0, 2.0, "m")
        assert value.min == 1
        assert value.max == 2
        assert value.unit == "m"

    def test_list(self):
        """
        Creation of an object of a list of max and list of min and a unit.
        """
        value = base.ValueRange([1, 2, 3], [2, 3, 4], "m")
        assert_equal(value.min, [1, 2, 3])
        assert_equal(value.max, [2, 3, 4])
        assert value.unit == "m"

    def test_bad_unit(self):
        """
        Rejection of non-ASCII unit.
        """
        with self.assertRaises(ValueError):
            _ = base.ValueRange(1.0, 2.0, "Å")

    def test_to_yaml(self):
        """
        Transform to yaml.
        """
        value = base.ValueRange(1.0, 2.0, "m")
        assert value.to_yaml() == "{min: 1.0, max: 2.0, unit: m}\n"

    def test_no_upper_to_yaml(self):
        """
        Transform to yaml with no max.
        """
        value = base.ValueRange(1.0, None)
        assert value.to_yaml() == "{min: 1.0, max: null}\n"

    def test_no_lower_to_yaml(self):
        """
        Transform to yaml with no min.
        """
        value = base.ValueRange(None, 1.0)
        assert value.to_yaml() == "{min: null, max: 1.0}\n"

    def test_unit_conversion(self):
        value = base.ValueRange(1.0, 2.0, "mm")
        assert value.as_unit("m") == (1.0e-3, 2.0e-3)
        value = base.ValueRange(1.0, 2.0, "1/nm^3")
        assert value.as_unit("1/angstrom^3") == (1.0e-3, 2.0e-3)

        with self.assertRaises(pint.DimensionalityError):
            value = base.ValueRange(1.0, 2.0, "1/m")
            value.as_unit("m")


class TestPerson(unittest.TestCase):
    """
    Testing the Person class
    """

    def test_creation(self):
        """
        Creation with no email.
        """
        value = base.Person("Joe A. User", "Ivy League University")
        assert value.name == "Joe A. User"
        assert value.affiliation == "Ivy League University"

    def test_creation_with_contact(self):
        """
        Creation with an email.
        """
        value = base.Person("Joe A. User", "Ivy League University", "jauser@ivy.edu")
        assert value.name == "Joe A. User"
        assert value.affiliation == "Ivy League University"
        assert value.contact == "jauser@ivy.edu"

    def test_creation_with_multiline(self):
        value = base.Person("Joe A. User", "\n".join(["Ivy League University", "Great Neutron Factory"]))
        assert value.name == "Joe A. User"
        assert value.affiliation == "\n".join(["Ivy League University", "Great Neutron Factory"])

    def test_to_yaml(self):
        """
        Transform to yaml with no email.
        """
        value = base.Person("Joe A. User", "Ivy League University")
        assert value.to_yaml() == "name: Joe A. User\naffiliation: Ivy League University\n"

    def test_no_affiliation_to_yaml(self):
        """
        Transform to yaml without affiliation.
        """
        value = base.Person("Joe A. User", None)
        assert value.to_yaml() == "name: Joe A. User\naffiliation: null\n"

    def test_no_name_to_yaml(self):
        """
        Transform to yaml without name.
        """
        value = base.Person(None, "A University")
        assert value.to_yaml() == "name: null\naffiliation: A University\n"

    def test_email_to_yaml(self):
        """
        Transform to yaml with an email.
        """
        value = base.Person("Joe A. User", "Ivy League University", "jauser@ivy.edu")
        assert (
            value.to_yaml() == "name: Joe A. User\naffiliation: Ivy League University" + "\ncontact: jauser@ivy.edu\n"
        )


class TestColumn(unittest.TestCase):
    """
    Testing the Column class
    """

    def test_creation(self):
        """
        Creation of a column.
        """
        value = base.Column("q", "1/angstrom", "qz vector")
        assert value.dimension == "qz vector"
        assert value.name == "q"
        assert value.unit == "1/angstrom"

    def test_bad_unit(self):
        """
        Rejection of non-ASCII unit.
        """
        with self.assertRaises(ValueError):
            _ = base.Column("q", "Å", "qz vector")

    def test_to_yaml(self):
        """
        Transformation to yaml.
        """
        value = base.Column("q", "1/angstrom", "qz vector")
        assert value.to_yaml() == "{name: q, unit: 1/angstrom, dimension: qz vector}\n"

    def test_no_description_to_yaml(self):
        """
        Transformation to yaml.
        """
        value = base.Column("q", "1/angstrom")
        assert value.to_yaml() == "{name: q, unit: 1/angstrom}\n"


class TestErrorColumn(unittest.TestCase):
    """
    Testing the Column class
    """

    def test_creation(self):
        """
        Creation of a column.
        """
        value = base.ErrorColumn("q", "uncertainty", ("triangular", "FWHM"))
        assert value.error_of == "q"
        assert value.error_type == "uncertainty"
        assert value.distribution == ("triangular", "FWHM")
        value = base.ErrorColumn("q", "resolution", ("gaussian", "sigma"))
        assert value.error_of == "q"
        assert value.error_type == "resolution"
        assert value.distribution == ("gaussian", "sigma")

    def test_bad_type(self):
        """
        Rejection of non-ASCII unit.
        """
        with self.assertRaises(ValueError):
            _ = base.ErrorColumn("q", "nm")

    def test_bad_distribution(self):
        """
        Rejection of non-ASCII unit.
        """
        with self.assertRaises(ValueError):
            _ = base.ErrorColumn("q", "uncertainty", ("undefined", "FWHM"))
        with self.assertRaises(ValueError):
            _ = base.ErrorColumn("q", "uncertainty", ("triangular", "HWHM"))
        with self.assertRaises(ValueError):
            _ = base.ErrorColumn("q", "uncertainty", "wrong")

    def test_to_yaml(self):
        """
        Transformation to yaml.
        """
        value = base.ErrorColumn("q", "uncertainty", ("triangular", "FWHM"))
        assert value.to_yaml() == "{error_of: q, error_type: uncertainty, distribution: [triangular, FWHM]}\n"

    def test_minimal_to_yaml(self):
        """
        Transformation to yaml.
        """
        value = base.ErrorColumn("q")
        assert value.to_yaml() == "{error_of: q}\n"


class TestFile(unittest.TestCase):
    """
    Testing the File class.
    """

    def test_creation_for_nonexistent_file(self):
        """
        Creation of a file that does not exist.
        """
        value = base.File("not_a_file.txt", datetime(2021, 7, 12, 14, 4, 20))
        assert value.file == "not_a_file.txt"
        assert value.timestamp == datetime(2021, 7, 12, 14, 4, 20)

    def test_to_yaml_for_nonexistent_file(self):
        """
        Transformation to yaml of a file that does not exist.
        """
        value = base.File("not_a_file.txt", datetime(2021, 7, 12, 14, 4, 20))
        assert value.to_yaml() == "file: not_a_file.txt\ntimestamp: " + "2021-07-12T14:04:20\n"

    def test_creation_for_existing_file(self):
        """
        Creation for a file that does exist with a given modified date.
        """
        fname = pathlib.Path("README.rst")
        value = base.File(str(fname.absolute()), datetime.fromtimestamp(fname.stat().st_mtime))
        assert value.file == str(pathlib.Path().resolve().joinpath("README.rst"))
        assert value.timestamp == datetime.fromtimestamp(fname.stat().st_mtime)

    def test_to_yaml_for_existing_file(self):
        """
        Transformation to yaml a file that does exist with a given modified
        date.
        """
        fname = pathlib.Path("README.rst")
        value = base.File(str(fname.absolute()), datetime.fromtimestamp(fname.stat().st_mtime))
        assert (
            value.to_yaml()
            == f'file: {str(pathlib.Path().resolve().joinpath("README.rst"))}\n'
            + "timestamp: "
            + f"{datetime.fromtimestamp(fname.stat().st_mtime).isoformat()}\n"
        )

    def test_creation_for_existing_file_no_mod_time(self):
        """
        Transformation to yaml a file that does exist without a given
        modified date.
        """
        fname = pathlib.Path("AUTHORS.rst")
        value = base.File(str(fname.absolute()), None)
        assert value.file == str(pathlib.Path().resolve().joinpath("AUTHORS.rst"))
        assert value.timestamp == datetime.fromtimestamp(fname.stat().st_mtime)

    def test_to_yaml_for_existing_file_no_mod_time(self):
        """
        Transformation to yaml a file that does exist without a given
        modified date.
        """
        fname = pathlib.Path("AUTHORS.rst")
        value = base.File(str(fname.absolute()), None)
        assert (
            value.to_yaml()
            == "file: "
            + f'{str(pathlib.Path().resolve().joinpath("AUTHORS.rst"))}\n'
            + "timestamp: "
            + f"{datetime.fromtimestamp(fname.stat().st_mtime).isoformat()}\n"
        )


def test_not_orso():
    with pytest.raises(base.NotOrsoCompatibleFileError, match="First line does not appea"):
        orso.load_orso(pjoin("tests", "not_orso.ort"))<|MERGE_RESOLUTION|>--- conflicted
+++ resolved
@@ -59,11 +59,10 @@
         value = base.Value(None)
         assert value.to_yaml() == "{magnitude: null}\n"
 
-<<<<<<< HEAD
     def test_user_data(self):
         value = base.Value(13.4, my_attr="hallo ORSO")
         assert value.user_data == {"my_attr": "hallo ORSO"}
-=======
+
     def test_unit_conversion(self):
         value = base.Value(1.0, "mm")
         assert value.as_unit("m") == 1.0e-3
@@ -128,7 +127,6 @@
         with self.assertRaises(pint.DimensionalityError):
             value = base.ComplexValue(1.0, 2.0, "1/nm^3")
             value.as_unit("m")
->>>>>>> 585ff925
 
 
 class TestValueVector(unittest.TestCase):
