import json
import os.path
import jsonschema
import yaml
<<<<<<< HEAD
from orsopy import fileio
from orsopy.fileio.base import _read_header_data, _validate_header_data
=======
import orsopy
from orsopy.fileio.base import _read_header_data, _validate_header_data
import numpy as np
>>>>>>> e54e3865


class TestSchema:
    def test_example_ort(self):
        pth = os.path.dirname(fileio.__file__)
        schema_pth = os.path.join(pth, "schema", "refl_header.schema.json")
        with open(schema_pth, "r") as f:
            schema = json.load(f)

        dct_list, data = _read_header_data(
<<<<<<< HEAD
            os.path.join("tests", "test_example.ort")
        )
=======
            os.path.join("tests", "test_example.ort"),
            validate=True
        )
        assert data[0].shape == (2, 4)
>>>>>>> e54e3865

        # d contains datetime.datetime objects, which would fail the
        # jsonschema validation, so force those to be strings.
        modified_dct_list = [
            json.loads(json.dumps(dct, default=str)) for dct in dct_list
        ]
        for dct in modified_dct_list:
            jsonschema.validate(dct, schema)
<<<<<<< HEAD

        _validate_header_data(dct_list)
=======

        _validate_header_data(dct_list)

        # try a 2 dataset file
        dct_list, data = _read_header_data(
            os.path.join("tests", "test_example2.ort"),
            validate=True
        )
        assert len(dct_list) == 2
        assert dct_list[1]["data_set"] == "spin_down"
        assert data[1].shape == (4, 4)
        np.testing.assert_allclose(data[1][2:], data[0])
>>>>>>> e54e3865
<|MERGE_RESOLUTION|>--- conflicted
+++ resolved
@@ -2,14 +2,9 @@
 import os.path
 import jsonschema
 import yaml
-<<<<<<< HEAD
 from orsopy import fileio
 from orsopy.fileio.base import _read_header_data, _validate_header_data
-=======
-import orsopy
-from orsopy.fileio.base import _read_header_data, _validate_header_data
 import numpy as np
->>>>>>> e54e3865
 
 
 class TestSchema:
@@ -20,15 +15,10 @@
             schema = json.load(f)
 
         dct_list, data = _read_header_data(
-<<<<<<< HEAD
-            os.path.join("tests", "test_example.ort")
-        )
-=======
             os.path.join("tests", "test_example.ort"),
             validate=True
         )
         assert data[0].shape == (2, 4)
->>>>>>> e54e3865
 
         # d contains datetime.datetime objects, which would fail the
         # jsonschema validation, so force those to be strings.
@@ -37,10 +27,6 @@
         ]
         for dct in modified_dct_list:
             jsonschema.validate(dct, schema)
-<<<<<<< HEAD
-
-        _validate_header_data(dct_list)
-=======
 
         _validate_header_data(dct_list)
 
@@ -52,5 +38,4 @@
         assert len(dct_list) == 2
         assert dct_list[1]["data_set"] == "spin_down"
         assert data[1].shape == (4, 4)
-        np.testing.assert_allclose(data[1][2:], data[0])
->>>>>>> e54e3865
+        np.testing.assert_allclose(data[1][2:], data[0])